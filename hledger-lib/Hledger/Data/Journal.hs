{-# LANGUAGE Rank2Types #-}
{-# LANGUAGE StandaloneDeriving, OverloadedStrings #-}
{-# LANGUAGE CPP #-}

{-|

A 'Journal' is a set of transactions, plus optional related data.  This is
hledger's primary data object. It is usually parsed from a journal file or
other data format (see "Hledger.Read").

-}

module Hledger.Data.Journal (
  -- * Parsing helpers
  addMarketPrice,
  addTransactionModifier,
  addPeriodicTransaction,
  addTransaction,
  journalBalanceTransactions,
  journalApplyCommodityStyles,
  commodityStylesFromAmounts,
  journalCommodityStyles,
  journalConvertAmountsToCost,
  journalFinalise,
  journalPivot,
  -- * Filtering
  filterJournalTransactions,
  filterJournalPostings,
  filterJournalAmounts,
  filterTransactionAmounts,
  filterTransactionPostings,
  filterPostingAmount,
  -- * Querying
  journalAccountNamesUsed,
  journalAccountNamesImplied,
  journalAccountNamesDeclared,
  journalAccountNamesDeclaredOrUsed,
  journalAccountNamesDeclaredOrImplied,
  journalAccountNames,
  -- journalAmountAndPriceCommodities,
  journalAmounts,
  overJournalAmounts,
  traverseJournalAmounts,
  -- journalCanonicalCommodities,
  journalDateSpan,
  journalDescriptions,
  journalFilePath,
  journalFilePaths,
  journalTransactionAt,
  journalNextTransaction,
  journalPrevTransaction,
  journalPostings,
  -- * Standard account types
  journalBalanceSheetAccountQuery,
  journalProfitAndLossAccountQuery,
  journalIncomeAccountQuery,
  journalExpenseAccountQuery,
  journalAssetAccountQuery,
  journalLiabilityAccountQuery,
  journalEquityAccountQuery,
  journalCashAccountQuery,
  -- * Misc
  canonicalStyleFrom,
  matchpats,
  nulljournal,
  journalCheckBalanceAssertions,
  journalNumberAndTieTransactions,
  journalUntieTransactions,
  -- * Tests
  samplejournal,
  tests_Journal,
)
where
import Control.Applicative (Const(..))
import Control.Arrow
import Control.Monad
import Control.Monad.Except
import qualified Control.Monad.Reader as R
import Control.Monad.ST
import Data.Array.ST
import Data.Functor.Identity (Identity(..))
import qualified Data.HashTable.ST.Cuckoo as HT
import Data.List
import Data.List.Extra (groupSort)
import Data.Maybe
#if !(MIN_VERSION_base(4,11,0))
import Data.Monoid
#endif
import Data.Ord
import qualified Data.Semigroup as Sem
import Data.Text (Text)
import qualified Data.Text as T
import Safe (headMay, headDef)
import Data.Time.Calendar
import Data.Tree
import System.Time (ClockTime(TOD))
import Text.Printf
import qualified Data.Map as M

import Hledger.Utils 
import Hledger.Data.Types
import Hledger.Data.AccountName
import Hledger.Data.Amount
import Hledger.Data.Dates
import Hledger.Data.Transaction
import Hledger.Data.Posting
import Hledger.Query


-- try to make Journal ppShow-compatible
-- instance Show ClockTime where
--   show t = "<ClockTime>"
-- deriving instance Show Journal

instance Show Journal where
  show j
    | debugLevel < 3 = printf "Journal %s with %d transactions, %d accounts"
             (journalFilePath j)
             (length $ jtxns j)
             (length accounts)
    | debugLevel < 6 = printf "Journal %s with %d transactions, %d accounts: %s"
             (journalFilePath j)
             (length $ jtxns j)
             (length accounts)
             (show accounts)
    | otherwise = printf "Journal %s with %d transactions, %d accounts: %s, commodity styles: %s"
             (journalFilePath j)
             (length $ jtxns j)
             (length accounts)
             (show accounts)
             (show $ jinferredcommodities j)
             -- ++ (show $ journalTransactions l)
             where accounts = filter (/= "root") $ flatten $ journalAccountNameTree j

-- showJournalDebug j = unlines [
--                       show j
--                      ,show (jtxns j)
--                      ,show (jtxnmodifiers j)
--                      ,show (jperiodictxns j)
--                      ,show $ jparsetimeclockentries j
--                      ,show $ jmarketprices j
--                      ,show $ jfinalcommentlines j
--                      ,show $ jparsestate j
--                      ,show $ map fst $ jfiles j
--                      ]

-- The monoid instance for Journal is useful for two situations.
-- 
-- 1. concatenating finalised journals, eg with multiple -f options:
-- FIRST <> SECOND. The second's list fields are appended to the
-- first's, map fields are combined, transaction counts are summed,
-- the parse state of the second is kept.
-- 
-- 2. merging a child parsed journal, eg with the include directive:
-- CHILD <> PARENT. A parsed journal's data is in reverse order, so
-- this gives what we want.
--
instance Sem.Semigroup Journal where
  j1 <> j2 = Journal {
     jparsedefaultyear          = jparsedefaultyear          j2
    ,jparsedefaultcommodity     = jparsedefaultcommodity     j2
    ,jparseparentaccounts       = jparseparentaccounts       j2
    ,jparsealiases              = jparsealiases              j2
    -- ,jparsetransactioncount     = jparsetransactioncount     j1 +  jparsetransactioncount     j2
    ,jparsetimeclockentries = jparsetimeclockentries j1 <> jparsetimeclockentries j2
    ,jdeclaredaccounts                  = jdeclaredaccounts                  j1 <> jdeclaredaccounts                  j2
    ,jcommodities               = jcommodities               j1 <> jcommodities               j2
    ,jinferredcommodities       = jinferredcommodities       j1 <> jinferredcommodities       j2
    ,jmarketprices              = jmarketprices              j1 <> jmarketprices              j2
    ,jtxnmodifiers              = jtxnmodifiers              j1 <> jtxnmodifiers              j2
    ,jperiodictxns              = jperiodictxns              j1 <> jperiodictxns              j2
    ,jtxns                      = jtxns                      j1 <> jtxns                      j2
    ,jfinalcommentlines         = jfinalcommentlines         j2
    ,jfiles                     = jfiles                     j1 <> jfiles                     j2
    ,jlastreadtime              = max (jlastreadtime j1) (jlastreadtime j2)
    }

instance Monoid Journal where
  mempty = nulljournal
#if !(MIN_VERSION_base(4,11,0))
  -- This is redundant starting with base-4.11 / GHC 8.4.
  mappend = (Sem.<>)
#endif

nulljournal :: Journal
nulljournal = Journal {
   jparsedefaultyear          = Nothing
  ,jparsedefaultcommodity     = Nothing
  ,jparseparentaccounts       = []
  ,jparsealiases              = []
  -- ,jparsetransactioncount     = 0
  ,jparsetimeclockentries = []
  ,jdeclaredaccounts                  = []
  ,jcommodities               = M.fromList []
  ,jinferredcommodities       = M.fromList []
  ,jmarketprices              = []
  ,jtxnmodifiers              = []
  ,jperiodictxns              = []
  ,jtxns                      = []
  ,jfinalcommentlines         = ""
  ,jfiles                     = []
  ,jlastreadtime              = TOD 0 0
  }

journalFilePath :: Journal -> FilePath
journalFilePath = fst . mainfile

journalFilePaths :: Journal -> [FilePath]
journalFilePaths = map fst . jfiles

mainfile :: Journal -> (FilePath, Text)
mainfile = headDef ("", "") . jfiles

addTransaction :: Transaction -> Journal -> Journal
addTransaction t j = j { jtxns = t : jtxns j }

addTransactionModifier :: TransactionModifier -> Journal -> Journal
addTransactionModifier mt j = j { jtxnmodifiers = mt : jtxnmodifiers j }

addPeriodicTransaction :: PeriodicTransaction -> Journal -> Journal
addPeriodicTransaction pt j = j { jperiodictxns = pt : jperiodictxns j }

addMarketPrice :: MarketPrice -> Journal -> Journal
addMarketPrice h j = j { jmarketprices = h : jmarketprices j }

-- | Get the transaction with this index (its 1-based position in the input stream), if any.
journalTransactionAt :: Journal -> Integer -> Maybe Transaction
journalTransactionAt Journal{jtxns=ts} i =
  -- it's probably ts !! (i+1), but we won't assume
  headMay [t | t <- ts, tindex t == i]

-- | Get the transaction that appeared immediately after this one in the input stream, if any.
journalNextTransaction :: Journal -> Transaction -> Maybe Transaction
journalNextTransaction j t = journalTransactionAt j (tindex t + 1)

-- | Get the transaction that appeared immediately before this one in the input stream, if any.
journalPrevTransaction :: Journal -> Transaction -> Maybe Transaction
journalPrevTransaction j t = journalTransactionAt j (tindex t - 1)

-- | Unique transaction descriptions used in this journal.
journalDescriptions :: Journal -> [Text]
journalDescriptions = nub . sort . map tdescription . jtxns

-- | All postings from this journal's transactions, in order.
journalPostings :: Journal -> [Posting]
journalPostings = concatMap tpostings . jtxns

-- | Sorted unique account names posted to by this journal's transactions.
journalAccountNamesUsed :: Journal -> [AccountName]
journalAccountNamesUsed = accountNamesFromPostings . journalPostings

-- | Sorted unique account names implied by this journal's transactions - 
-- accounts posted to and all their implied parent accounts.
journalAccountNamesImplied :: Journal -> [AccountName]
journalAccountNamesImplied = expandAccountNames . journalAccountNamesUsed

-- | Sorted unique account names declared by account directives in this journal.
journalAccountNamesDeclared :: Journal -> [AccountName]
journalAccountNamesDeclared = nub . sort . jdeclaredaccounts

-- | Sorted unique account names declared by account directives or posted to
-- by transactions in this journal.
journalAccountNamesDeclaredOrUsed :: Journal -> [AccountName]
journalAccountNamesDeclaredOrUsed j = nub $ sort $ journalAccountNamesDeclared j ++ journalAccountNamesUsed j

-- | Sorted unique account names declared by account directives, or posted to
-- or implied as parents by transactions in this journal.
journalAccountNamesDeclaredOrImplied :: Journal -> [AccountName]
journalAccountNamesDeclaredOrImplied j = nub $ sort $ journalAccountNamesDeclared j ++ journalAccountNamesImplied j

-- | Convenience/compatibility alias for journalAccountNamesDeclaredOrImplied.
journalAccountNames :: Journal -> [AccountName]
journalAccountNames = journalAccountNamesDeclaredOrImplied 

journalAccountNameTree :: Journal -> Tree AccountName
journalAccountNameTree = accountNameTreeFrom . journalAccountNames

-- standard account types

-- | A query for Profit & Loss accounts in this journal.
-- Cf <http://en.wikipedia.org/wiki/Chart_of_accounts#Profit_.26_Loss_accounts>.
journalProfitAndLossAccountQuery  :: Journal -> Query
journalProfitAndLossAccountQuery j = Or [journalIncomeAccountQuery j
                                        ,journalExpenseAccountQuery j
                                        ]

-- | A query for Income (Revenue) accounts in this journal.
-- This is currently hard-coded to the case-insensitive regex @^(income|revenue)s?(:|$)@.
journalIncomeAccountQuery  :: Journal -> Query
journalIncomeAccountQuery _ = Acct "^(income|revenue)s?(:|$)"

-- | A query for Expense accounts in this journal.
-- This is currently hard-coded to the case-insensitive regex @^expenses?(:|$)@.
journalExpenseAccountQuery  :: Journal -> Query
journalExpenseAccountQuery _ = Acct "^expenses?(:|$)"

-- | A query for Asset, Liability & Equity accounts in this journal.
-- Cf <http://en.wikipedia.org/wiki/Chart_of_accounts#Balance_Sheet_Accounts>.
journalBalanceSheetAccountQuery  :: Journal -> Query
journalBalanceSheetAccountQuery j = Or [journalAssetAccountQuery j
                                       ,journalLiabilityAccountQuery j
                                       ,journalEquityAccountQuery j
                                       ]

-- | A query for Asset accounts in this journal.
-- This is currently hard-coded to the case-insensitive regex @^assets?(:|$)@.
journalAssetAccountQuery  :: Journal -> Query
journalAssetAccountQuery _ = Acct "^assets?(:|$)"

-- | A query for Liability accounts in this journal.
-- This is currently hard-coded to the case-insensitive regex @^(debts?|liabilit(y|ies))(:|$)@.
journalLiabilityAccountQuery  :: Journal -> Query
journalLiabilityAccountQuery _ = Acct "^(debts?|liabilit(y|ies))(:|$)"

-- | A query for Equity accounts in this journal.
-- This is currently hard-coded to the case-insensitive regex @^equity(:|$)@.
journalEquityAccountQuery  :: Journal -> Query
journalEquityAccountQuery _ = Acct "^equity(:|$)"

-- | A query for Cash (-equivalent) accounts in this journal (ie,
-- accounts which appear on the cashflow statement.)  This is currently
-- hard-coded to be all the Asset accounts except for those containing the
-- case-insensitive regex @(receivable|:A/R|:fixed)@.
journalCashAccountQuery  :: Journal -> Query
journalCashAccountQuery j = And [journalAssetAccountQuery j, Not $ Acct "(receivable|:A/R|:fixed)"]

-- Various kinds of filtering on journals. We do it differently depending
-- on the command.

-------------------------------------------------------------------------------
-- filtering V2

-- | Keep only transactions matching the query expression.
filterJournalTransactions :: Query -> Journal -> Journal
filterJournalTransactions q j@Journal{jtxns=ts} = j{jtxns=filter (q `matchesTransaction`) ts}

-- | Keep only postings matching the query expression.
-- This can leave unbalanced transactions.
filterJournalPostings :: Query -> Journal -> Journal
filterJournalPostings q j@Journal{jtxns=ts} = j{jtxns=map (filterTransactionPostings q) ts}

-- | Within each posting's amount, keep only the parts matching the query.
-- This can leave unbalanced transactions.
filterJournalAmounts :: Query -> Journal -> Journal
filterJournalAmounts q j@Journal{jtxns=ts} = j{jtxns=map (filterTransactionAmounts q) ts}

-- | Filter out all parts of this transaction's amounts which do not match the query.
-- This can leave the transaction unbalanced.
filterTransactionAmounts :: Query -> Transaction -> Transaction
filterTransactionAmounts q t@Transaction{tpostings=ps} = t{tpostings=map (filterPostingAmount q) ps}

-- | Filter out all parts of this posting's amount which do not match the query.
filterPostingAmount :: Query -> Posting -> Posting
filterPostingAmount q p@Posting{pamount=Mixed as} = p{pamount=Mixed $ filter (q `matchesAmount`) as}

filterTransactionPostings :: Query -> Transaction -> Transaction
filterTransactionPostings q t@Transaction{tpostings=ps} = t{tpostings=filter (q `matchesPosting`) ps}


{-
-------------------------------------------------------------------------------
-- filtering V1

-- | Keep only transactions we are interested in, as described by the
-- filter specification.
filterJournalTransactions :: FilterSpec -> Journal -> Journal
filterJournalTransactions FilterSpec{datespan=datespan
                                    ,cleared=cleared
                                    -- ,real=real
                                    -- ,empty=empty
                                    ,acctpats=apats
                                    ,descpats=dpats
                                    ,depth=depth
                                    ,fMetadata=md
                                    } =
    filterJournalTransactionsByStatus cleared .
    filterJournalPostingsByDepth depth .
    filterJournalTransactionsByAccount apats .
    filterJournalTransactionsByMetadata md .
    filterJournalTransactionsByDescription dpats .
    filterJournalTransactionsByDate datespan

-- | Keep only postings we are interested in, as described by the filter
-- specification. This can leave unbalanced transactions.
filterJournalPostings :: FilterSpec -> Journal -> Journal
filterJournalPostings FilterSpec{datespan=datespan
                                ,cleared=cleared
                                ,real=real
                                ,empty=empty
                                ,acctpats=apats
                                ,descpats=dpats
                                ,depth=depth
                                ,fMetadata=md
                                } =
    filterJournalPostingsByRealness real .
    filterJournalPostingsByStatus cleared .
    filterJournalPostingsByEmpty empty .
    filterJournalPostingsByDepth depth .
    filterJournalPostingsByAccount apats .
    filterJournalTransactionsByMetadata md .
    filterJournalTransactionsByDescription dpats .
    filterJournalTransactionsByDate datespan

-- | Keep only transactions whose metadata matches all metadata specifications.
filterJournalTransactionsByMetadata :: [(String,String)] -> Journal -> Journal
filterJournalTransactionsByMetadata pats j@Journal{jtxns=ts} = j{jtxns=filter matchmd ts}
    where matchmd t = all (`elem` tmetadata t) pats

-- | Keep only transactions whose description matches the description patterns.
filterJournalTransactionsByDescription :: [String] -> Journal -> Journal
filterJournalTransactionsByDescription pats j@Journal{jtxns=ts} = j{jtxns=filter matchdesc ts}
    where matchdesc = matchpats pats . tdescription

-- | Keep only transactions which fall between begin and end dates.
-- We include transactions on the begin date and exclude transactions on the end
-- date, like ledger.  An empty date string means no restriction.
filterJournalTransactionsByDate :: DateSpan -> Journal -> Journal
filterJournalTransactionsByDate (DateSpan begin end) j@Journal{jtxns=ts} = j{jtxns=filter match ts}
    where match t = maybe True (tdate t>=) begin && maybe True (tdate t<) end

-- | Keep only transactions which have the requested cleared/uncleared
-- status, if there is one.
filterJournalTransactionsByStatus :: Maybe Bool -> Journal -> Journal
filterJournalTransactionsByStatus Nothing j = j
filterJournalTransactionsByStatus (Just val) j@Journal{jtxns=ts} = j{jtxns=filter match ts}
    where match = (==val).tstatus

-- | Keep only postings which have the requested cleared/uncleared status,
-- if there is one.
filterJournalPostingsByStatus :: Maybe Bool -> Journal -> Journal
filterJournalPostingsByStatus Nothing j = j
filterJournalPostingsByStatus (Just c) j@Journal{jtxns=ts} = j{jtxns=map filterpostings ts}
    where filterpostings t@Transaction{tpostings=ps} = t{tpostings=filter ((==c) . postingCleared) ps}

-- | Strip out any virtual postings, if the flag is true, otherwise do
-- no filtering.
filterJournalPostingsByRealness :: Bool -> Journal -> Journal
filterJournalPostingsByRealness False j = j
filterJournalPostingsByRealness True j@Journal{jtxns=ts} = j{jtxns=map filterpostings ts}
    where filterpostings t@Transaction{tpostings=ps} = t{tpostings=filter isReal ps}

-- | Strip out any postings with zero amount, unless the flag is true.
filterJournalPostingsByEmpty :: Bool -> Journal -> Journal
filterJournalPostingsByEmpty True j = j
filterJournalPostingsByEmpty False j@Journal{jtxns=ts} = j{jtxns=map filterpostings ts}
    where filterpostings t@Transaction{tpostings=ps} = t{tpostings=filter (not . isEmptyPosting) ps}

-- -- | Keep only transactions which affect accounts deeper than the specified depth.
-- filterJournalTransactionsByDepth :: Maybe Int -> Journal -> Journal
-- filterJournalTransactionsByDepth Nothing j = j
-- filterJournalTransactionsByDepth (Just d) j@Journal{jtxns=ts} =
--     j{jtxns=(filter (any ((<= d+1) . accountNameLevel . paccount) . tpostings) ts)}

-- | Strip out any postings to accounts deeper than the specified depth
-- (and any transactions which have no postings as a result).
filterJournalPostingsByDepth :: Maybe Int -> Journal -> Journal
filterJournalPostingsByDepth Nothing j = j
filterJournalPostingsByDepth (Just d) j@Journal{jtxns=ts} =
    j{jtxns=filter (not . null . tpostings) $ map filtertxns ts}
    where filtertxns t@Transaction{tpostings=ps} =
              t{tpostings=filter ((<= d) . accountNameLevel . paccount) ps}

-- | Keep only postings which affect accounts matched by the account patterns.
-- This can leave transactions unbalanced.
filterJournalPostingsByAccount :: [String] -> Journal -> Journal
filterJournalPostingsByAccount apats j@Journal{jtxns=ts} = j{jtxns=map filterpostings ts}
    where filterpostings t@Transaction{tpostings=ps} = t{tpostings=filter (matchpats apats . paccount) ps}

-- | Keep only transactions which affect accounts matched by the account patterns.
-- More precisely: each positive account pattern excludes transactions
-- which do not contain a posting to a matched account, and each negative
-- account pattern excludes transactions containing a posting to a matched
-- account.
filterJournalTransactionsByAccount :: [String] -> Journal -> Journal
filterJournalTransactionsByAccount apats j@Journal{jtxns=ts} = j{jtxns=filter tmatch ts}
    where
      tmatch t = (null positives || any positivepmatch ps) && (null negatives || not (any negativepmatch ps)) where ps = tpostings t
      positivepmatch p = any (`amatch` a) positives where a = paccount p
      negativepmatch p = any (`amatch` a) negatives where a = paccount p
      amatch pat a = regexMatchesCI (abspat pat) a
      (negatives,positives) = partition isnegativepat apats

-}

-- | Do post-parse processing on a parsed journal to make it ready for
-- use.  Reverse parsed data to normal order, standardise amount
-- formats, check/ensure that transactions are balanced, and maybe
-- check balance assertions.
journalFinalise :: ClockTime -> FilePath -> Text -> Bool -> ParsedJournal -> Either String Journal
journalFinalise t path txt assrt j@Journal{jfiles=fs} =
  journalTieTransactions <$> 
  (journalBalanceTransactions assrt $
   journalApplyCommodityStyles $
   j {jfiles        = (path,txt) : reverse fs
     ,jlastreadtime = t
<<<<<<< HEAD
     ,jtxns         = reverse $ map filterMultipliers $ jtxns j -- NOTE: see addTransaction
=======
     ,jdeclaredaccounts = reverse $ jdeclaredaccounts j
     ,jtxns         = reverse $ jtxns j         -- NOTE: see addTransaction
>>>>>>> 74309803
     ,jtxnmodifiers = reverse $ jtxnmodifiers j -- NOTE: see addTransactionModifier
     ,jperiodictxns = reverse $ jperiodictxns j -- NOTE: see addPeriodicTransaction
     ,jmarketprices = reverse $ jmarketprices j -- NOTE: see addMarketPrice
     })
  where filterMultipliers t = t { tpostings = map removeMultipliers $ tpostings t }

journalNumberAndTieTransactions = journalTieTransactions . journalNumberTransactions

-- | Number (set the tindex field) this journal's transactions, counting upward from 1.
journalNumberTransactions :: Journal -> Journal
journalNumberTransactions j@Journal{jtxns=ts} = j{jtxns=map (\(i,t) -> t{tindex=i}) $ zip [1..] ts}

-- | Tie the knot in all of this journal's transactions, ensuring their postings
-- refer to them. This should be done last, after any other transaction-modifying operations.
journalTieTransactions :: Journal -> Journal
journalTieTransactions j@Journal{jtxns=ts} = j{jtxns=map txnTieKnot ts}

-- | Untie all transaction-posting knots in this journal, so that eg
-- recursiveSize and GHCI's :sprint can work on it.
journalUntieTransactions :: Transaction -> Transaction
journalUntieTransactions t@Transaction{tpostings=ps} = t{tpostings=map (\p -> p{ptransaction=Nothing}) ps}

-- | Check any balance assertions in the journal and return an error
-- message if any of them fail.
journalCheckBalanceAssertions :: Journal -> Either String Journal
journalCheckBalanceAssertions j =
  runST $ journalBalanceTransactionsST 
    True 
    j 
    (return ())
    (\_ _ -> return ()) 
    (const $ return j)

-- | Check a posting's balance assertion and return an error if it
-- fails.
checkBalanceAssertion :: Posting -> MixedAmount -> Either String ()
checkBalanceAssertion p@Posting{ pbalanceassertion = Just ass } bal =
  foldl' fold (Right ()) amts0
    where fold (Right _) cass = checkBalanceAssertionCommodity p cass bal
          fold err _ = err
          amts = amounts $ baamount ass
          amts0 = amts ++ case afexact (baflags ass) of
            False -> []
            True -> map zero $ amounts $ filterMixedAmount (\a -> not $ elem (acommodity a) commodities) bal
          commodities = map acommodity amts
          zero a = a { aquantity = 0 }
checkBalanceAssertion _ _ = Right ()

-- | Check a component of a posting's balance assertion and return an
-- error if it fails.
checkBalanceAssertionCommodity :: Posting -> Amount -> MixedAmount -> Either String ()
checkBalanceAssertionCommodity p ass amt
  | isReallyZeroAmount diff = Right ()
  | True    = Left err
    where assertedcomm = acommodity ass
          actualbal = fromMaybe nullamt $ find ((== assertedcomm) . acommodity) (amounts amt)
          diff = ass - actualbal
          diffplus | isNegativeAmount diff == False = "+"
                   | otherwise = ""
          err = printf (unlines
                        [ "balance assertion error%s",
                          "after posting:",
                          "%s",
                          "balance assertion details:",
                          "date:       %s",
                          "account:    %s",
                          "commodity:  %s",
                          "calculated: %s",
                          "asserted:   %s (difference: %s)"
                        ])
            (case ptransaction p of
               Nothing -> ":" -- shouldn't happen
               Just t ->  printf " in %s:\nin transaction:\n%s"
                          (showGenericSourcePos pos) (chomp $ T.unpack $ tdescription t) :: String
                            where pos = baposition $ fromJust $ pbalanceassertion p)
            (showPostingLine p)
            (showDate $ postingDate p)
            (T.unpack $ paccount p) -- XXX pack
            assertedcomm
            (showAmount actualbal)
            (showAmount ass)
            (diffplus ++ showAmount diff)

-- | Fill in any missing amounts and check that all journal transactions
-- balance, or return an error message. This is done after parsing all
-- amounts and applying canonical commodity styles, since balancing
-- depends on display precision. Reports only the first error encountered.
journalBalanceTransactions :: Bool -> Journal -> Either String Journal
journalBalanceTransactions assrt j =
  runST $ journalBalanceTransactionsST 
    assrt -- check balance assertions also ?
    (journalNumberTransactions j) -- journal to process
    (newArray_ (1, genericLength $ jtxns j) :: forall s. ST s (STArray s Integer Transaction)) -- initialise state
    (\arr tx -> writeArray arr (tindex tx) tx)    -- update state
    (fmap (\txns -> j{ jtxns = txns}) . getElems) -- summarise state

-- | Helper used by 'journalBalanceTransactions' and 'journalCheckBalanceAssertions'.
journalBalanceTransactionsST ::
  Bool
  -> Journal
  -> ST s txns                        -- ^ initialise state
  -> (txns -> Transaction -> ST s ()) -- ^ update state
  -> (txns -> ST s a)                 -- ^ summarise state
  -> ST s (Either String a)
journalBalanceTransactionsST assrt j createStore storeIn extract =
  runExceptT $ do
    bals <- lift $ HT.newSized size
    txStore <- lift $ createStore
    let env = Env bals 
                  (storeIn txStore) 
                  assrt
                  (Just $ journalCommodityStyles j)
    flip R.runReaderT env $ do
      dated <- fmap snd . sortBy (comparing fst) . concat
                <$> mapM' discriminateByDate (jtxns j)
      mapM' checkInferAndRegisterAmounts dated
    lift $ extract txStore
    where 
      size = genericLength $ journalPostings j

-- | Monad transformer stack with a reference to a mutable hashtable
-- of current account balances and a mutable array of finished
-- transactions in original parsing order.
type CurrentBalancesModifier s = R.ReaderT (Env s) (ExceptT String (ST s))

-- | Environment for 'CurrentBalancesModifier'
data Env s = Env { eBalances :: HT.HashTable s AccountName MixedAmount
                 , eStoreTx  :: Transaction -> ST s ()
                 , eAssrt    :: Bool
                 , eStyles   :: Maybe (M.Map CommoditySymbol AmountStyle) 
                 }

-- | This converts a transaction into a list of transactions or
-- postings whose dates have to be considered when checking 
-- balance assertions and handled by 'checkInferAndRegisterAmounts'.
--
-- Transaction without balance assignments can be balanced and stored
-- immediately and their (possibly) dated postings are returned.
--
-- Transaction with balance assignments are only supported if no
-- posting has a 'pdate' value. Supported transactions will be
-- returned unchanged and balanced and stored later in 'checkInferAndRegisterAmounts'.
discriminateByDate :: Transaction
  -> CurrentBalancesModifier s [(Day, Either Posting Transaction)]
discriminateByDate tx
  | null (assignmentPostings tx) = do
      styles <- R.reader $ eStyles
      balanced <- lift $ ExceptT $ return $ balanceTransaction styles tx
      storeTransaction balanced
      return $ 
        fmap (postingDate &&& (Left . removePrices)) $ tpostings $ balanced
  | True                         = do
      when (any (isJust . pdate) $ tpostings tx) $
        throwError $ unlines $
        ["Not supported: Transactions with balance assignments "
        ,"AND dated postings without amount:\n"
        , showTransaction tx]
      return 
        [(tdate tx, Right $ tx { tpostings = removePrices <$> tpostings tx })]

-- | This function takes an object describing changes to
-- account balances on a single day - either a single posting 
-- (from an already balanced transaction without assignments)
-- or a whole transaction with assignments (which is required to 
-- have no posting with pdate set).
--
-- For a single posting, there is not much to do. Only add its amount
-- to its account and check the assertion, if there is one. This
-- functionality is provided by 'addAmountAndCheckBalance'.
--
-- For a whole transaction, it loops over all postings, and performs
-- 'addAmountAndCheckBalance', if there is an amount. If there is no
-- amount, the amount is inferred by the assertion or left empty if
-- there is no assertion. Then, the transaction is balanced, the
-- inferred amount added to the balance (all in 'balanceTransactionUpdate') 
-- and the resulting transaction with no missing amounts is stored 
-- in the array, for later retrieval.
--
-- Again in short:
--
-- 'Left Posting': Check the balance assertion and update the
--  account balance. If the amount is empty do nothing.  this can be
--  the case e.g. for virtual postings
--
-- 'Right Transaction': Loop over all postings, infer their amounts
-- and then balance and store the transaction.
checkInferAndRegisterAmounts :: Either Posting Transaction
                             -> CurrentBalancesModifier s ()
checkInferAndRegisterAmounts (Left p) =
  void $ addAmountAndCheckBalance return p
checkInferAndRegisterAmounts (Right oldTx) = do
  let ps = tpostings oldTx
  styles <- R.reader $ eStyles
  newPostings <- forM ps $ addAmountAndCheckBalance inferFromAssignment
  storeTransaction =<< balanceTransactionUpdate
    (fmap void . addToBalance) styles oldTx { tpostings = newPostings }
  where
    inferFromAssignment :: Posting -> CurrentBalancesModifier s Posting
    inferFromAssignment p = do
      let acc = paccount p
      case pbalanceassertion p of
        Just ba | afexact (baflags ba) -> do
          diff <- setMixedBalance acc $ baamount ba
          fullPosting diff p
        Just ba | otherwise -> do
          old <- liftModifier $ \Env{ eBalances = bals } -> HT.lookup bals acc
          let amt = baamount ba
              commodities = map acommodity $ amounts amt
          diff <- setMixedBalance acc $
            amt + filterMixedAmount (\a -> not $ acommodity a `elem` commodities) (fromMaybe nullmixedamt old)
          fullPosting diff p
        Nothing -> return p
    fullPosting amt p = return p
      { pamount = amt
      , porigin = Just $ originalPosting p
      }

-- | Adds a posting's amount to the posting's account balance and
-- checks a possible balance assertion. Or if there is no amount,
-- runs the supplied fallback action.
addAmountAndCheckBalance :: 
     (Posting -> CurrentBalancesModifier s Posting) -- ^ action if posting has no amount
  -> Posting
  -> CurrentBalancesModifier s Posting
addAmountAndCheckBalance _ p | hasAmount p = do
  newAmt <- addToBalance (paccount p) $ pamount $ removeMultipliers p
  assrt <- R.reader eAssrt
  lift $ when assrt $ ExceptT $ return $ checkBalanceAssertion p newAmt
  return p
addAmountAndCheckBalance fallback p = fallback p

-- | Sets all commodities comprising an account's balance to the given
-- amounts and returns the difference from the previous balance.
setMixedBalance :: AccountName -> MixedAmount -> CurrentBalancesModifier s MixedAmount
setMixedBalance acc amt = liftModifier $ \Env{ eBalances = bals } -> do
  old <- HT.lookup bals acc
  HT.insert bals acc amt
  return $ maybe amt (amt -) old

-- | Adds an amount to an account's balance and returns the resulting balance.
addToBalance :: AccountName -> MixedAmount -> CurrentBalancesModifier s MixedAmount
addToBalance acc amt = liftModifier $ \Env{ eBalances = bals } -> do
  new <- maybe amt (+ amt) <$> HT.lookup bals acc
  HT.insert bals acc new
  return new

-- | Stores a transaction in the transaction array in original parsing order.
storeTransaction :: Transaction -> CurrentBalancesModifier s ()
storeTransaction tx = liftModifier $ ($tx) . eStoreTx

-- | Helper function.
liftModifier :: (Env s -> ST s a) -> CurrentBalancesModifier s a
liftModifier f = R.ask >>= lift . lift . f

-- | Choose and apply a consistent display format to the posting
-- amounts in each commodity. Each commodity's format is specified by
-- a commodity format directive, or otherwise inferred from posting
-- amounts as in hledger < 0.28.
journalApplyCommodityStyles :: Journal -> Journal
journalApplyCommodityStyles j@Journal{jtxns=ts, jmarketprices=mps} = j''
    where
      j' = journalInferCommodityStyles j
      styles = journalCommodityStyles j'
      j'' = j'{jtxns=map fixtransaction ts, jmarketprices=map fixmarketprice mps}
      fixtransaction t@Transaction{tpostings=ps} = t{tpostings=map fixposting ps}
      fixposting p@Posting{pamount=a} = p{pamount=styleMixedAmount styles a}
      fixmarketprice mp@MarketPrice{mpamount=a} = mp{mpamount=styleAmount styles a}

-- | Get all the amount styles defined in this journal, either declared by 
-- a commodity directive or inferred from amounts, as a map from symbol to style. 
-- Styles declared by commodity directives take precedence, and these also are
-- guaranteed to know their decimal point character.
journalCommodityStyles :: Journal -> M.Map CommoditySymbol AmountStyle
journalCommodityStyles j = declaredstyles <> inferredstyles
  where
    declaredstyles = M.mapMaybe cformat $ jcommodities j
    inferredstyles = jinferredcommodities j

-- | Collect and save inferred amount styles for each commodity based on
-- the posting amounts in that commodity (excluding price amounts), ie:
-- "the format of the first amount, adjusted to the highest precision of all amounts".
journalInferCommodityStyles :: Journal -> Journal
journalInferCommodityStyles j =
  j{jinferredcommodities =
    commodityStylesFromAmounts $
    dbg8 "journalInferCommmodityStyles using amounts" $ journalAmounts j}

-- | Given a list of amounts in parse order, build a map from their commodity names
-- to standard commodity display formats.
commodityStylesFromAmounts :: [Amount] -> M.Map CommoditySymbol AmountStyle
commodityStylesFromAmounts amts = M.fromList commstyles
  where
    commamts = groupSort [(acommodity as, as) | as <- amts]
    commstyles = [(c, canonicalStyleFrom $ map astyle as) | (c,as) <- commamts]

-- | Given an ordered list of amount styles, choose a canonical style.
-- That is: the style of the first, and the maximum precision of all.
canonicalStyleFrom :: [AmountStyle] -> AmountStyle
canonicalStyleFrom [] = amountstyle
canonicalStyleFrom ss@(first:_) =
  first{asprecision=prec, asdecimalpoint=mdec, asdigitgroups=mgrps}
  where
    mgrps = maybe Nothing Just $ headMay $ catMaybes $ map asdigitgroups ss
    -- precision is maximum of all precisions
    prec = maximumStrict $ map asprecision ss
    mdec  = Just $ headDef '.' $ catMaybes $ map asdecimalpoint ss
    -- precision is that of first amount with a decimal point
    -- (mdec, prec) =
    --   case filter (isJust . asdecimalpoint) ss of
    --   (s:_) -> (asdecimalpoint s, asprecision s)
    --   []    -> (Just '.', 0)

-- -- | Apply this journal's historical price records to unpriced amounts where possible.
-- journalApplyMarketPrices :: Journal -> Journal
-- journalApplyMarketPrices j@Journal{jtxns=ts} = j{jtxns=map fixtransaction ts}
--     where
--       fixtransaction t@Transaction{tdate=d, tpostings=ps} = t{tpostings=map fixposting ps}
--        where
--         fixposting p@Posting{pamount=a} = p{pamount=fixmixedamount a}
--         fixmixedamount (Mixed as) = Mixed $ map fixamount as
--         fixamount = fixprice
--         fixprice a@Amount{price=Just _} = a
--         fixprice a@Amount{commodity=c} = a{price=maybe Nothing (Just . UnitPrice) $ journalMarketPriceFor j d c}

-- -- | Get the price for a commodity on the specified day from the price database, if known.
-- -- Does only one lookup step, ie will not look up the price of a price.
-- journalMarketPriceFor :: Journal -> Day -> CommoditySymbol -> Maybe MixedAmount
-- journalMarketPriceFor j d CommoditySymbol{symbol=s} = do
--   let ps = reverse $ filter ((<= d).mpdate) $ filter ((s==).hsymbol) $ sortBy (comparing mpdate) $ jmarketprices j
--   case ps of (MarketPrice{mpamount=a}:_) -> Just a
--              _ -> Nothing

-- | Convert all this journal's amounts to cost by applying their prices, if any.
journalConvertAmountsToCost :: Journal -> Journal
journalConvertAmountsToCost j@Journal{jtxns=ts} = j{jtxns=map fixtransaction ts}
    where
      -- similar to journalApplyCommodityStyles
      fixtransaction t@Transaction{tpostings=ps} = t{tpostings=map fixposting ps}
      fixposting p@Posting{pamount=a} = p{pamount=fixmixedamount a}
      fixmixedamount (Mixed as) = Mixed $ map fixamount as
      fixamount = styleAmount styles . costOfAmount
      styles = journalCommodityStyles j

-- -- | Get this journal's unique, display-preference-canonicalised commodities, by symbol.
-- journalCanonicalCommodities :: Journal -> M.Map String CommoditySymbol
-- journalCanonicalCommodities j = canonicaliseCommodities $ journalAmountCommodities j

-- -- | Get all this journal's amounts' commodities, in the order parsed.
-- journalAmountCommodities :: Journal -> [CommoditySymbol]
-- journalAmountCommodities = map acommodity . concatMap amounts . journalAmounts

-- -- | Get all this journal's amount and price commodities, in the order parsed.
-- journalAmountAndPriceCommodities :: Journal -> [CommoditySymbol]
-- journalAmountAndPriceCommodities = concatMap amountCommodities . concatMap amounts . journalAmounts

-- -- | Get this amount's commodity and any commodities referenced in its price.
-- amountCommodities :: Amount -> [CommoditySymbol]
-- amountCommodities Amount{acommodity=c,aprice=p} =
--     case p of Nothing -> [c]
--               Just (UnitPrice ma)  -> c:(concatMap amountCommodities $ amounts ma)
--               Just (TotalPrice ma) -> c:(concatMap amountCommodities $ amounts ma)

-- | Get an ordered list of the amounts in this journal which will
-- influence amount style canonicalisation. These are:
--
-- * amounts in market price directives (in parse order)
-- * amounts in postings (in parse order)
--
-- Amounts in default commodity directives also influence
-- canonicalisation, but earlier, as amounts are parsed.
-- Amounts in posting prices are not used for canonicalisation.
--
journalAmounts :: Journal -> [Amount]
journalAmounts = getConst . traverseJournalAmounts (Const . (:[]))

-- | Maps over all of the amounts in the journal
overJournalAmounts :: (Amount -> Amount) -> Journal -> Journal
overJournalAmounts f = runIdentity . traverseJournalAmounts (Identity . f)

-- | Traverses over all ofthe amounts in the journal, in the order
-- indicated by 'journalAmounts'.
traverseJournalAmounts
    :: Applicative f
    => (Amount -> f Amount)
    -> Journal -> f Journal
traverseJournalAmounts f j =
    recombine <$> (traverse . mpa) f (jmarketprices j)
              <*> (traverse . tp . traverse . pamt . maa . traverse) f (jtxns j)
  where
    recombine mps txns = j { jmarketprices = mps, jtxns = txns }
    -- a bunch of traversals
    mpa  g mp = (\amt -> mp { mpamount  = amt }) <$> g (mpamount mp)
    tp   g t  = (\ps  -> t  { tpostings = ps  }) <$> g (tpostings t)
    pamt g p  = (\amt -> p  { pamount   = amt }) <$> g (pamount p)
    maa  g (Mixed as) = Mixed <$> g as

-- | The fully specified date span enclosing the dates (primary or secondary)
-- of all this journal's transactions and postings, or DateSpan Nothing Nothing
-- if there are none.
journalDateSpan :: Bool -> Journal -> DateSpan
journalDateSpan secondary j
    | null ts   = DateSpan Nothing Nothing
    | otherwise = DateSpan (Just earliest) (Just $ addDays 1 latest)
    where
      earliest = minimumStrict dates
      latest   = maximumStrict dates
      dates    = pdates ++ tdates
      tdates   = map (if secondary then transactionDate2 else tdate) ts
      pdates   = concatMap (catMaybes . map (if secondary then (Just . postingDate2) else pdate) . tpostings) ts
      ts       = jtxns j

-- | Apply the pivot transformation to all postings in a journal,
-- replacing their account name by their value for the given field or tag.
journalPivot :: Text -> Journal -> Journal
journalPivot fieldortagname j = j{jtxns = map (transactionPivot fieldortagname) . jtxns $ j}

-- | Replace this transaction's postings' account names with the value
-- of the given field or tag, if any.
transactionPivot :: Text -> Transaction -> Transaction         
transactionPivot fieldortagname t = t{tpostings = map (postingPivot fieldortagname) . tpostings $ t}

-- | Replace this posting's account name with the value
-- of the given field or tag, if any, otherwise the empty string.
postingPivot :: Text -> Posting -> Posting         
postingPivot fieldortagname p = p{paccount = pivotedacct, porigin = Just $ originalPosting p}
  where
    pivotedacct
      | Just t <- ptransaction p, fieldortagname == "code"        = tcode t  
      | Just t <- ptransaction p, fieldortagname == "description" = tdescription t  
      | Just t <- ptransaction p, fieldortagname == "payee"       = transactionPayee t  
      | Just t <- ptransaction p, fieldortagname == "note"        = transactionNote t  
      | Just (_, value) <- postingFindTag fieldortagname p        = value
      | otherwise                                                 = ""

postingFindTag :: TagName -> Posting -> Maybe (TagName, TagValue)         
postingFindTag tagname p = find ((tagname==) . fst) $ postingAllTags p

-- Misc helpers

-- | Check if a set of hledger account/description filter patterns matches the
-- given account name or entry description.  Patterns are case-insensitive
-- regular expressions. Prefixed with not:, they become anti-patterns.
matchpats :: [String] -> String -> Bool
matchpats pats str =
    (null positives || any match positives) && (null negatives || not (any match negatives))
    where
      (negatives,positives) = partition isnegativepat pats
      match "" = True
      match pat = regexMatchesCI (abspat pat) str

negateprefix = "not:"

isnegativepat = (negateprefix `isPrefixOf`)

abspat pat = if isnegativepat pat then drop (length negateprefix) pat else pat

-- debug helpers
-- traceAmountPrecision a = trace (show $ map (precision . acommodity) $ amounts a) a
-- tracePostingsCommodities ps = trace (show $ map ((map (precision . acommodity) . amounts) . pamount) ps) ps

-- tests

-- A sample journal for testing, similar to examples/sample.journal:
--
-- 2008/01/01 income
--     assets:bank:checking  $1
--     income:salary
--
-- 2008/06/01 gift
--     assets:bank:checking  $1
--     income:gifts
--
-- 2008/06/02 save
--     assets:bank:saving  $1
--     assets:bank:checking
--
-- 2008/06/03 * eat & shop
--     expenses:food      $1
--     expenses:supplies  $1
--     assets:cash
--
-- 2008/10/01 take a loan
--     assets:bank:checking $1
--     liabilities:debts    $-1
--
-- 2008/12/31 * pay off
--     liabilities:debts  $1
--     assets:bank:checking
--
Right samplejournal = journalBalanceTransactions False $
         nulljournal
         {jtxns = [
           txnTieKnot $ Transaction {
             tindex=0,
             tsourcepos=nullsourcepos,
             tdate=parsedate "2008/01/01",
             tdate2=Nothing,
             tstatus=Unmarked,
             tcode="",
             tdescription="income",
             tcomment="",
             ttags=[],
             tpostings=
                 ["assets:bank:checking" `post` usd 1
                 ,"income:salary" `post` missingamt
                 ],
             tpreceding_comment_lines=""
           }
          ,
           txnTieKnot $ Transaction {
             tindex=0,
             tsourcepos=nullsourcepos,
             tdate=parsedate "2008/06/01",
             tdate2=Nothing,
             tstatus=Unmarked,
             tcode="",
             tdescription="gift",
             tcomment="",
             ttags=[],
             tpostings=
                 ["assets:bank:checking" `post` usd 1
                 ,"income:gifts" `post` missingamt
                 ],
             tpreceding_comment_lines=""
           }
          ,
           txnTieKnot $ Transaction {
             tindex=0,
             tsourcepos=nullsourcepos,
             tdate=parsedate "2008/06/02",
             tdate2=Nothing,
             tstatus=Unmarked,
             tcode="",
             tdescription="save",
             tcomment="",
             ttags=[],
             tpostings=
                 ["assets:bank:saving" `post` usd 1
                 ,"assets:bank:checking" `post` usd (-1)
                 ],
             tpreceding_comment_lines=""
           }
          ,
           txnTieKnot $ Transaction {
             tindex=0,
             tsourcepos=nullsourcepos,
             tdate=parsedate "2008/06/03",
             tdate2=Nothing,
             tstatus=Cleared,
             tcode="",
             tdescription="eat & shop",
             tcomment="",
             ttags=[],
             tpostings=["expenses:food" `post` usd 1
                       ,"expenses:supplies" `post` usd 1
                       ,"assets:cash" `post` missingamt
                       ],
             tpreceding_comment_lines=""
           }
          ,
           txnTieKnot $ Transaction {
             tindex=0,
             tsourcepos=nullsourcepos,
             tdate=parsedate "2008/10/01",
             tdate2=Nothing,
             tstatus=Unmarked,
             tcode="",
             tdescription="take a loan",
             tcomment="",
             ttags=[],
             tpostings=["assets:bank:checking" `post` usd 1
                       ,"liabilities:debts" `post` usd (-1)
                       ],
             tpreceding_comment_lines=""
           }
          ,
           txnTieKnot $ Transaction {
             tindex=0,
             tsourcepos=nullsourcepos,
             tdate=parsedate "2008/12/31",
             tdate2=Nothing,
             tstatus=Unmarked,
             tcode="",
             tdescription="pay off",
             tcomment="",
             ttags=[],
             tpostings=["liabilities:debts" `post` usd 1
                       ,"assets:bank:checking" `post` usd (-1)
                       ],
             tpreceding_comment_lines=""
           }
          ]
         }

tests_Journal = tests "Journal" [

   test "journalDateSpan" $
    journalDateSpan True nulljournal{
      jtxns = [nulltransaction{tdate = parsedate "2014/02/01"
                              ,tpostings = [posting{pdate=Just (parsedate "2014/01/10")}]
                              }
              ,nulltransaction{tdate = parsedate "2014/09/01"
                              ,tpostings = [posting{pdate2=Just (parsedate "2014/10/10")}]
                              }
              ]
      }
    `is` (DateSpan (Just $ fromGregorian 2014 1 10) (Just $ fromGregorian 2014 10 11))

  ,tests "standard account type queries" $
    let
      j = samplejournal
      journalAccountNamesMatching :: Query -> Journal -> [AccountName]
      journalAccountNamesMatching q = filter (q `matchesAccount`) . journalAccountNames
      namesfrom qfunc = journalAccountNamesMatching (qfunc j) j
    in [
       test "assets"      $ expectEq (namesfrom journalAssetAccountQuery)     ["assets","assets:bank","assets:bank:checking","assets:bank:saving","assets:cash"]
      ,test "liabilities" $ expectEq (namesfrom journalLiabilityAccountQuery) ["liabilities","liabilities:debts"]
      ,test "equity"      $ expectEq (namesfrom journalEquityAccountQuery)    []
      ,test "income"      $ expectEq (namesfrom journalIncomeAccountQuery)    ["income","income:gifts","income:salary"]
      ,test "expenses"    $ expectEq (namesfrom journalExpenseAccountQuery)   ["expenses","expenses:food","expenses:supplies"]
    ]

  ]<|MERGE_RESOLUTION|>--- conflicted
+++ resolved
@@ -493,12 +493,8 @@
    journalApplyCommodityStyles $
    j {jfiles        = (path,txt) : reverse fs
      ,jlastreadtime = t
-<<<<<<< HEAD
+     ,jdeclaredaccounts = reverse $ jdeclaredaccounts j
      ,jtxns         = reverse $ map filterMultipliers $ jtxns j -- NOTE: see addTransaction
-=======
-     ,jdeclaredaccounts = reverse $ jdeclaredaccounts j
-     ,jtxns         = reverse $ jtxns j         -- NOTE: see addTransaction
->>>>>>> 74309803
      ,jtxnmodifiers = reverse $ jtxnmodifiers j -- NOTE: see addTransactionModifier
      ,jperiodictxns = reverse $ jperiodictxns j -- NOTE: see addPeriodicTransaction
      ,jmarketprices = reverse $ jmarketprices j -- NOTE: see addMarketPrice
